--- conflicted
+++ resolved
@@ -1,14 +1,11 @@
-<<<<<<< HEAD
-1.0.11
+1.0.11 (unreleased)
 * Fixed `Frame` control `set_size`
 * Added `background_color` to `Frame`
 * Added `track_mouse_leaving`, `track_mouse_hover`, `track_mouse_cancel`, and `track_mouse_query` to `GlobalCursor`
 * Added `CustomEvent` control to define custom events in a UI
-=======
-1.0.11 (unreleased)
 * Double buffer option for ListView
 * Fix a treeview issue when building without the image-list feature
->>>>>>> c05af5bd
+
 
 1.0.10
 * Fixed a compiling bug when using `no-default-features`
