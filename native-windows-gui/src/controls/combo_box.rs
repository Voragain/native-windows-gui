--- conflicted
+++ resolved
@@ -3,7 +3,7 @@
 use winapi::um::winuser::{WS_VISIBLE, WS_DISABLED, WS_TABSTOP};
 use crate::win32::base_helper::{check_hwnd, to_utf16, from_utf16};
 use crate::win32::window_helper as wh;
-use crate::{Font, NwgError, RawEventHandler, unbind_raw_event_handler};
+use crate::{Font, NwgError, RawEventHandler, VTextAlign, unbind_raw_event_handler};
 use super::{ControlHandle, ControlBase};
 use std::cell::{Ref, RefMut, RefCell};
 use std::fmt::Display;
@@ -410,8 +410,6 @@
         wh::send_message(handle, CB_RESETCONTENT, 0, 0);
     }
 
-<<<<<<< HEAD
-=======
     /// TODO: FIX VERTICAL CENTERING
     #[allow(unused)]
     fn hook_non_client_size(&self, bg: Option<[u8; 3]>, v_align: VTextAlign) {
@@ -519,7 +517,6 @@
         }
     }
 
->>>>>>> 58a0e3d2
 }
 
 impl<D: Display+Default> Drop for ComboBox<D> {
@@ -598,14 +595,11 @@
         self
     }
 
-<<<<<<< HEAD
-=======
     pub fn v_align(self, _align: VTextAlign) -> ComboBoxBuilder<'a, D> {
         // Disabled for now because of a bug. Keep the method for backward compatibility
         self
     }
 
->>>>>>> 58a0e3d2
     pub fn build(self, out: &mut ComboBox<D>) -> Result<(), NwgError> {
         let flags = self.flags.map(|f| f.bits()).unwrap_or(out.flags());
 
