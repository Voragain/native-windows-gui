--- conflicted
+++ resolved
@@ -418,30 +418,18 @@
         }
 
         if let Some(range) = self.range {
-<<<<<<< HEAD
             out.set_range_max(range.end);
             out.set_range_min(range.start);
         }
-
-        if let Some(selected) = self.selected_range {
-            out.set_selection_range_pos(selected);
-=======
-            out.set_range_min(range.start);
-            out.set_range_max(range.end);
-        }
-
+        
         if let Some(range) = self.selected_range {
             out.set_selection_range_pos(range);
->>>>>>> 58a0e3d2
         }
 
         if let Some(pos) = self.pos {
             out.set_pos(pos);
         }
-<<<<<<< HEAD
-=======
         
->>>>>>> 58a0e3d2
 
         Ok(())
     }
